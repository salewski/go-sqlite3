--- conflicted
+++ resolved
@@ -789,13 +789,10 @@
 //     Enable or disable enforcement of foreign keys.  X can be 1 or 0.
 //   _recursive_triggers=X
 //     Enable or disable recursive triggers.  X can be 1 or 0.
-<<<<<<< HEAD
 //   _crypto_key=XXX
 //     Specify symmetric crypto key for use by SEE.  X must be text key without quotes.
-=======
 //   _mutex=XXX
 //     Specify mutex mode. XXX can be "no", "full".
->>>>>>> a72efd67
 func (d *SQLiteDriver) Open(dsn string) (driver.Conn, error) {
 	if C.sqlite3_threadsafe() == 0 {
 		return nil, errors.New("sqlite library was not compiled for thread-safe operation")
@@ -806,11 +803,8 @@
 	busyTimeout := 5000
 	foreignKeys := -1
 	recursiveTriggers := -1
-<<<<<<< HEAD
 	cryptoKey := ""
-=======
 	mutex := C.int(C.SQLITE_OPEN_FULLMUTEX)
->>>>>>> a72efd67
 	pos := strings.IndexRune(dsn, '?')
 	if pos >= 1 {
 		params, err := url.ParseQuery(dsn[pos+1:])
@@ -877,10 +871,9 @@
 			}
 		}
 
-<<<<<<< HEAD
 		// _crypto_key
 		cryptoKey = params.Get("_crypto_key")
-=======
+    
 		// _mutex
 		if val := params.Get("_mutex"); val != "" {
 			switch val {
@@ -892,7 +885,6 @@
 				return nil, fmt.Errorf("Invalid _mutex: %v", val)
 			}
 		}
->>>>>>> a72efd67
 
 		if !strings.HasPrefix(dsn, "file:") {
 			dsn = dsn[:pos]
